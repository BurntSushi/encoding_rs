--- conflicted
+++ resolved
@@ -7,16 +7,11 @@
 // option. This file may not be copied, modified, or distributed
 // except according to those terms.
 
-<<<<<<< HEAD
-#![cfg_attr(feature = "cargo-clippy", allow(doc_markdown, inline_always, new_ret_no_self))]
-#![doc(html_root_url = "https://docs.rs/encoding_rs/0.8.10")]
-=======
 #![cfg_attr(
     feature = "cargo-clippy",
     allow(doc_markdown, inline_always, new_ret_no_self)
 )]
-#![doc(html_root_url = "https://docs.rs/encoding_rs/0.8.9")]
->>>>>>> 577380c0
+#![doc(html_root_url = "https://docs.rs/encoding_rs/0.8.10")]
 
 //! encoding_rs is a Gecko-oriented Free Software / Open Source implementation
 //! of the [Encoding Standard](https://encoding.spec.whatwg.org/) in Rust.
