--- conflicted
+++ resolved
@@ -34,11 +34,8 @@
         all(target_endian = "little", target_feature = "neon")
     )
 ))]
-<<<<<<< HEAD
+
 use packed_simd::u16x8;
-=======
-use simd::u16x8;
->>>>>>> 3410c189
 
 use super::DecoderResult;
 use super::EncoderResult;
